import { useState, useEffect, useRef } from 'react'
import { FileText, Copy, Download, Eye, EyeOff, Check, Save, GitCompare, CheckCircle, AlertCircle } from 'lucide-react'
import type { YamlFile } from '../App'
import { cn } from '../lib/utils'
import Prism from 'prismjs'
import 'prismjs/components/prism-yaml'
import 'prismjs/themes/prism.css'
// @ts-ignore
import DiffMatchPatch from 'diff-match-patch'
import { apiService } from '../services/api'
import type { ValidateYamlResponse } from '../services/api'

interface YamlPanelProps {
  yamlFiles: YamlFile[]
  isLoading?: boolean
  activeTab: 'agents.yaml' | 'workflow.yaml'
  setActiveTab: (tab: 'agents.yaml' | 'workflow.yaml') => void
  onDirectEdit?: (fileName: string, newContent: string) => void
}

interface DiffLine {
  type: 'equal' | 'insert' | 'delete'
  text: string
}

function computeDiffLines(oldText: string, newText: string): DiffLine[] {
  const dmp = new DiffMatchPatch()
  const diff = dmp.diff_main(oldText, newText)
  dmp.diff_cleanupSemantic(diff)

  const lines: DiffLine[] = []
  diff.forEach(([op, data]: [number, string]) => {
    const split = data.split('\n')
    // Remove last empty string if data ends with \n
    if (split.length > 1 && split[split.length - 1] === '') split.pop()
    split.forEach((line: string) => {
      if (op === DiffMatchPatch.DIFF_INSERT) lines.push({ type: 'insert', text: line })
      else if (op === DiffMatchPatch.DIFF_DELETE) lines.push({ type: 'delete', text: line })
      else lines.push({ type: 'equal', text: line })
    })
  })
  return lines
}

// Function to decode escaped characters in YAML content
function decodeEscaped(content: string) {
  return content.replace(/\\n/g, '\n').replace(/\\'/g, "'").replace(/\\"/g, '"')
}

export function YamlPanel({ yamlFiles, isLoading = false, activeTab, setActiveTab, onDirectEdit }: YamlPanelProps) {
  const allFileNames = ['agents.yaml', 'workflow.yaml']
  const activeFile = allFileNames.indexOf(activeTab)
  const [showLineNumbers, setShowLineNumbers] = useState(true)
  const [copiedFile, setCopiedFile] = useState<string | null>(null)
  const [showDiff, setShowDiff] = useState(false)
  const [validationResult, setValidationResult] = useState<ValidateYamlResponse | null>(null)
  const [isValidating, setIsValidating] = useState(false)
  const prevYamlRef = useRef<{ [name: string]: string }>({})
  const lastUpdateRef = useRef<{ [name: string]: string }>({})

  // Highlight syntax when content changes
  useEffect(() => {
    Prism.highlightAll()
  }, [yamlFiles, activeFile, showDiff])

  // Always keep both files in the panel
  const filesToShow: YamlFile[] = allFileNames.map(name =>
    yamlFiles.find(f => f.name === name) || { name, content: '', language: 'yaml' as const }
  )

  // Ensure line numbers are properly aligned after content changes
  useEffect(() => {
    if (showLineNumbers && filesToShow.some(f => f.content.trim())) {
      const codeBlocks = document.querySelectorAll('code.language-yaml')
      codeBlocks.forEach(block => {
        Prism.highlightElement(block)
      })
    }
  }, [filesToShow.map(f => f.content).join(''), showLineNumbers])

  // Track changes for diff - store the previous version before updating
  useEffect(() => {
    filesToShow.forEach(file => {
      const currentContent = file.content.trim()
      const lastContent = lastUpdateRef.current[file.name] || ''

      // If content changed and we had previous content, store it for diff
      if (currentContent !== lastContent && lastContent !== '') {
        prevYamlRef.current[file.name] = lastContent
      }

      // Update the last known content
      if (currentContent !== '') {
        lastUpdateRef.current[file.name] = currentContent
      }
    })
  }, [filesToShow.map(f => f.content).join('')])

  const handleCopy = async (content: string, fileName: string) => {
    try {
      await navigator.clipboard.writeText(content)
      setCopiedFile(fileName)
      setTimeout(() => setCopiedFile(null), 2000)
    } catch (err) {
      console.error('Failed to copy: ', err)
    }
  }

  const handleDownload = (file: YamlFile) => {
    const blob = new Blob([file.content], { type: 'text/yaml' })
    const url = URL.createObjectURL(blob)
    const a = document.createElement('a')
    a.href = url
    a.download = file.name
    document.body.appendChild(a)
    a.click()
    document.body.removeChild(a)
    URL.revokeObjectURL(url)
  }

  const renderLineNumbers = (content: string) => {
    const decodedContent = decodeEscaped(content)
    const lines = decodedContent.split('\n')
    
    if (!decodedContent.trim()) {
      return (
        <pre className="text-sm font-mono p-4 overflow-x-auto overflow-y-auto bg-white font-['Courier_New'] whitespace-pre leading-6">
          <code className="language-yaml whitespace-pre leading-6">{decodedContent}</code>
        </pre>
      )
    }
    
    return (
      <div 
        className="relative bg-white overflow-auto"
        style={{ 
          display: 'grid',
          gridTemplateColumns: '3rem 1fr',
          fontFamily: 'Courier New, monospace',
          fontSize: '0.875rem',
          lineHeight: '1.5rem'
        }}
      >
        <div 
          className="bg-gray-50 border-r border-gray-100 text-right text-xs text-gray-400 font-mono"
          style={{ 
            padding: '0 0.5rem',
            lineHeight: '1.5rem'
          }}
        >
          {lines.map((_, index) => (
            <div key={index}>{index + 1}</div>
          ))}
        </div>
        
        <div style={{ overflow: 'auto' }}>
          <pre 
            className="font-mono whitespace-pre bg-white m-0"
            style={{ 
              padding: '0 1rem',
              lineHeight: '1.5rem',
              fontSize: '0.875rem',
              fontFamily: 'Courier New, monospace'
            }}
          >
            <code className="language-yaml">{decodedContent}</code>
          </pre>
        </div>
      </div>
    )
  }

  const renderDiff = (oldContent: string, newContent: string) => {
    if (oldContent === newContent || oldContent === '') {
      return (
        <pre className="text-sm font-mono p-4 overflow-x-auto bg-white font-['Courier_New'] whitespace-pre">
          <code className="language-yaml whitespace-pre">{decodeEscaped(newContent)}</code>
        </pre>
      )
    }

    const lines = computeDiffLines(oldContent, newContent)

    return (
      <div>
        <div className="px-4 py-2 bg-blue-50 border-b border-blue-200 text-xs text-blue-700 font-medium">
          Showing changes (green = added, red = removed)
        </div>
        <div className="text-sm font-mono px-4 py-0 overflow-y-auto flex-1 min-h-0 bg-white font-['Courier_New'] whitespace-pre">
          {lines.map((line, idx) => {
            const lineStyle = line.type === 'insert'
              ? { backgroundColor: '#dcfce7', color: '#166534' }
              : line.type === 'delete'
              ? { backgroundColor: '#fee2e2', color: '#991b1b' }
              : { color: '#1f2937' }

            return (
              <div
                key={idx}
                style={lineStyle}
                className="w-full leading-6"
              >
                {line.type === 'insert' ? '+' : line.type === 'delete' ? '-' : ' '} {decodeEscaped(line.text)}
              </div>
            )
          })}
        </div>
      </div>
    )
  }

  const handleValidate = async () => {
    const activeYamlFile = filesToShow[activeFile]
    if (!activeYamlFile.content.trim()) {
      return
    }

    setIsValidating(true)
    setValidationResult(null)

    try {
      const fileType = activeYamlFile.name === 'agents.yaml' ? 'agents' : 'workflow'
      const result = await apiService.validateYaml(activeYamlFile.content, fileType)
      setValidationResult(result)
    } catch (error) {
      console.error('Validation error:', error)
      setValidationResult({
        is_valid: false,
        message: 'Validation failed',
        errors: ['An unexpected error occurred during validation']
      })
    } finally {
      setIsValidating(false)
    }
  }

  const hasContent = filesToShow.some(file => file.content.trim() !== '')

  const activeYamlFile = filesToShow[activeFile];

  const handleYamlClick = () => {
    if (activeYamlFile.content.trim() !== '') {
      const textarea = document.createElement('textarea')
      textarea.value = decodeEscaped(activeYamlFile.content)
      textarea.style.cssText = `
        position: absolute;
        top: 0;
        left: 0;
        width: 100%;
        height: 100%;
        font-family: 'Courier New', monospace;
        font-size: 14px;
        padding: 16px;
        border: 2px solid #3b82f6;
        border-radius: 8px;
        background: white;
        z-index: 1000;
        resize: none;
        white-space: pre;
        overflow-wrap: normal;
        overflow-x: auto;
      `
      
      const yamlContainer = document.querySelector('.yaml-content-container')
      if (yamlContainer) {
        yamlContainer.appendChild(textarea)
        textarea.focus()
        textarea.select()
        
        // Ctrl+S or Enter
        const handleKeyDown = (e: KeyboardEvent) => {
          if ((e.ctrlKey && e.key === 's') || e.key === 'Enter') {
            e.preventDefault()
            if (onDirectEdit) {
              const encodedContent = textarea.value.replace(/\n/g, '\\n').replace(/'/g, "\\'").replace(/"/g, '\\"')
              onDirectEdit(activeYamlFile.name, encodedContent)
            }
            yamlContainer.removeChild(textarea)
            document.removeEventListener('keydown', handleKeyDown)
          }
        }
        
        // escape to cancel
        const handleEscape = (e: KeyboardEvent) => {
          if (e.key === 'Escape') {
            yamlContainer.removeChild(textarea)
            document.removeEventListener('keydown', handleKeyDown)
            document.removeEventListener('keydown', handleEscape)
          }
        }
        
        document.addEventListener('keydown', handleKeyDown)
        document.addEventListener('keydown', handleEscape)
        
        // save/cancel buttons
        const buttonContainer = document.createElement('div')
        buttonContainer.style.cssText = `
          position: absolute;
          bottom: 8px;
          right: 8px;
          display: flex;
          gap: 8px;
          z-index: 1001;
        `
        
        const saveButton = document.createElement('button')
        saveButton.textContent = 'Save'
        saveButton.style.cssText = `
          padding: 4px 12px;
          background: #3b82f6;
          color: white;
          border: none;
          border-radius: 4px;
          font-size: 12px;
          cursor: pointer;
        `
        saveButton.onclick = () => {
          if (onDirectEdit) {
            // When saving, need to re-encode to match format
            const encodedContent = textarea.value.replace(/\n/g, '\\n').replace(/'/g, "\\'").replace(/"/g, '\\"')
            onDirectEdit(activeYamlFile.name, encodedContent)
          }
          yamlContainer.removeChild(textarea)
          yamlContainer.removeChild(buttonContainer)
          document.removeEventListener('keydown', handleKeyDown)
          document.removeEventListener('keydown', handleEscape)
        }
        
        const cancelButton = document.createElement('button')
        cancelButton.textContent = 'Cancel'
        cancelButton.style.cssText = `
          padding: 4px 12px;
          background: #6b7280;
          color: white;
          border: none;
          border-radius: 4px;
          font-size: 12px;
          cursor: pointer;
        `
        cancelButton.onclick = () => {
          yamlContainer.removeChild(textarea)
          yamlContainer.removeChild(buttonContainer)
          document.removeEventListener('keydown', handleKeyDown)
          document.removeEventListener('keydown', handleEscape)
        }
        
        buttonContainer.appendChild(saveButton)
        buttonContainer.appendChild(cancelButton)
        yamlContainer.appendChild(buttonContainer)
      }
    }
  }

  return (
<<<<<<< HEAD
    <div className="w-1/3 h-full border-l border-gray-100 bg-gradient-to-br from-white via-blue-50 to-indigo-50 flex flex-col font-['Inter',-apple-system,BlinkMacSystemFont,'Segoe_UI',Roboto,sans-serif] shadow-2xl rounded-l-2xl">
=======
    <div className="w-2/5 h-full border-l border-gray-100 bg-gradient-to-br from-white via-blue-50 to-indigo-50 flex flex-col font-['Inter',-apple-system,BlinkMacSystemFont,'Segoe_UI',Roboto,sans-serif] shadow-2xl rounded-l-2xl">
>>>>>>> a1998b08
      <div className="flex items-center justify-between p-6 border-b border-gray-100 bg-white/80 backdrop-blur-md rounded-tl-2xl">
        <h2 className="text-lg font-bold text-gray-900 tracking-wide">Generated Files</h2>
        <div className="flex items-center gap-2">
          {isLoading && (
            <div className="flex items-center gap-2 text-xs text-blue-600">
              <div className="w-3 h-3 border-2 border-blue-600 border-t-transparent rounded-full animate-spin"></div>
              <span>Updating...</span>
            </div>
          )}
          <button
            onClick={() => setShowDiff(!showDiff)}
            className="p-2 rounded-xl hover:bg-blue-100 hover:text-blue-700 transition-colors shadow-sm"
            title={showDiff ? 'Show full YAML' : 'Show diff'}
          >
            <GitCompare size={18} className={showDiff ? 'text-blue-600' : ''} />
          </button>
          <button
            onClick={() => setShowLineNumbers(!showLineNumbers)}
            className="p-2 rounded-xl hover:bg-gray-100 hover:text-gray-700 transition-colors shadow-sm"
            title={showLineNumbers ? 'Hide line numbers' : 'Show line numbers'}
          >
            {showLineNumbers ? <EyeOff size={18} /> : <Eye size={18} />}
          </button>
        </div>
      </div>

      <div className="flex border-b border-gray-100 bg-white/70 backdrop-blur-md px-4 pt-2">
        {filesToShow.map((file, index) => {
          const hasFileContent = file.content.trim() !== ''
          return (
            <button
              key={file.name}
              onClick={() => setActiveTab(file.name as 'agents.yaml' | 'workflow.yaml')}
              className={cn(
                "flex items-center gap-2 px-6 py-2 text-sm rounded-full transition-all duration-200 relative shadow-sm",
                activeFile === index
                  ? "bg-gradient-to-r from-blue-500 to-indigo-500 text-white font-semibold scale-105 shadow-md"
                  : "bg-white/80 text-gray-500 hover:text-blue-700 hover:bg-blue-50 border border-gray-200",
                hasFileContent && "text-green-600"
              )}
            >
              <FileText size={16} />
              <span>{file.name}</span>
              {hasFileContent && (
                <div className="w-2 h-2 bg-green-500 rounded-full"></div>
              )}
            </button>
          )
        })}
      </div>

      <div className="flex-1 overflow-hidden p-4">
        {filesToShow.length > 0 && hasContent ? (
          <div className="h-full flex flex-col">
            <div className="flex items-center justify-between p-4 border-b border-gray-100 bg-white/80 backdrop-blur-md rounded-t-xl">
              <span className="text-xs text-gray-500 font-medium">
                {filesToShow[activeFile].name}
                {filesToShow[activeFile].content.trim() !== '' && (
                  <span className="ml-2 text-green-600">• Generated</span>
                )}
              </span>
              <div className="flex items-center gap-2">
                <button
                  onClick={() => handleCopy(filesToShow[activeFile].content, filesToShow[activeFile].name)}
                  className={cn(
                    "p-2 rounded-xl transition-colors flex items-center gap-1 shadow-sm",
                    copiedFile === filesToShow[activeFile].name
                      ? "bg-green-100 text-green-700"
                      : "hover:bg-white hover:text-gray-700"
                  )}
                  title="Copy to clipboard"
                >
                  {copiedFile === filesToShow[activeFile].name ? (
                    <>
                      <Check size={16} />
                      <span className="text-xs">Copied!</span>
                    </>
                  ) : (
                    <Copy size={16} />
                  )}
                </button>
                <button
                  onClick={() => handleDownload(filesToShow[activeFile])}
                  className="p-2 rounded-xl hover:bg-white hover:text-gray-700 transition-colors shadow-sm"
                  title="Download file"
                >
                  <Download size={16} />
                </button>
                <button
                  onClick={() => handleDownload(filesToShow[activeFile])}
                  className="p-2 rounded-xl hover:bg-white hover:text-gray-700 transition-colors shadow-sm"
                  title="Save file"
                >
                  <Save size={16} />
                </button>
                <button
                  onClick={handleYamlClick}
                  className="p-2 rounded-xl hover:bg-blue-100 hover:text-blue-700 transition-colors shadow-sm"
                  title="Directly edit YAML"
                >
                  <span className="text-xs font-semibold">Edit</span>
                </button>
                <button
                  onClick={handleValidate}
                  disabled={isValidating || !filesToShow[activeFile].content.trim()}
                  className={cn(
                    "p-2 rounded-xl transition-colors shadow-sm",
                    isValidating || !filesToShow[activeFile].content.trim()
                      ? "opacity-50 cursor-not-allowed"
                      : "hover:bg-purple-100 hover:text-purple-700"
                  )}
                  title={!filesToShow[activeFile].content.trim() ? "No content to validate" : "Validate YAML"}
                >
                  {isValidating ? (
                    <div className="flex items-center gap-1">
                      <div className="w-3 h-3 border-2 border-purple-600 border-t-transparent rounded-full animate-spin"></div>
                      <span className="text-xs">Validating...</span>
                    </div>
                  ) : (
                    <div className="flex items-center gap-1">
                      <CheckCircle size={16} />
                      <span className="text-xs">Validate</span>
                    </div>
                  )}
                </button>
              </div>
            </div>

            {validationResult && (
              <div className={cn(
                "p-4 border-b border-gray-100",
                validationResult.is_valid 
                  ? "bg-green-50 border-green-200" 
                  : "bg-red-50 border-red-200"
              )}>
                <div className="flex items-start gap-3">
                  {validationResult.is_valid ? (
                    <CheckCircle size={20} className="text-green-600 mt-0.5 flex-shrink-0" />
                  ) : (
                    <AlertCircle size={20} className="text-red-600 mt-0.5 flex-shrink-0" />
                  )}
                  <div className="flex-1">
                    <p className={cn(
                      "text-sm font-medium",
                      validationResult.is_valid ? "text-green-800" : "text-red-800"
                    )}>
                      {validationResult.message}
                    </p>
                    {validationResult.errors.length > 0 && (
                      <div className="mt-2">
                        <p className="text-xs font-medium text-gray-700 mb-1">Errors:</p>
                        <ul className="text-xs text-gray-600 space-y-1">
                          {validationResult.errors.map((error, index) => (
                            <li key={index} className="bg-white/50 px-2 py-1 rounded">
                              {error}
                            </li>
                          ))}
                        </ul>
                        {validationResult.errors.some(error => error.includes('file_path')) && (
                          <div className="mt-2 p-2 bg-blue-50 border border-blue-200 rounded">
                            <p className="text-xs text-blue-800 font-medium mb-1">💡 Suggestion:</p>
                            <p className="text-xs text-blue-700">
                              Code agents require a 'file_path' field. Add <code className="bg-gray-100 px-1 rounded">file_path: ./your_agent_name.py</code> to the spec section, 
                              or use <code className="bg-gray-100 px-1 rounded">framework: beeai</code> instead.
                            </p>
                          </div>
                        )}
                      </div>
                    )}
                  </div>
                </div>
              </div>
            )}

            <div className="flex-1 overflow-auto bg-white/90 rounded-b-xl shadow-xl p-4 mt-2 yaml-content-container relative">
              {filesToShow[activeFile].content.trim() === '' ? (
                <div className="flex items-center justify-center h-full text-gray-400">
                  <div className="text-center max-w-sm">
                    <div className="w-12 h-12 bg-gray-100 rounded-full flex items-center justify-center mx-auto mb-4">
                      <FileText size={24} className="text-gray-400" />
                    </div>
                    <h3 className="text-xs font-medium text-gray-900 mb-2">No content yet</h3>
                    <p className="text-xs text-gray-500">Ask the AI to generate content for this file</p>
                  </div>
                </div>
              ) : showDiff ? (
                <div onClick={handleYamlClick} style={{ cursor: 'pointer' }} key={`diff-${filesToShow[activeFile].content.length}`}>
                  {renderDiff(prevYamlRef.current[filesToShow[activeFile].name] || '', filesToShow[activeFile].content)}
                </div>
              ) : showLineNumbers ? (
                <div onClick={handleYamlClick} style={{ cursor: 'pointer' }} key={`line-numbers-${filesToShow[activeFile].content.length}`} className="overflow-auto">
                  {renderLineNumbers(filesToShow[activeFile].content)}
                </div>
              ) : (
                <div onClick={handleYamlClick} style={{ cursor: 'pointer' }} key={`regular-${filesToShow[activeFile].content.length}`}>
                  <pre className="text-sm font-mono p-4 overflow-x-auto bg-gray-50 font-['Courier_New'] whitespace-pre">
                    <code className="language-yaml whitespace-pre">{decodeEscaped(filesToShow[activeFile].content)}</code>
                  </pre>
                </div>
              )}
            </div>
          </div>
        ) : (
          <div className="flex items-center justify-center h-full text-gray-400">
            <div className="text-center max-w-sm">
              <div className="w-12 h-12 bg-gray-100 rounded-full flex items-center justify-center mx-auto mb-4">
                <FileText size={24} className="text-gray-400" />
              </div>
              <h3 className="text-xs font-medium text-gray-900 mb-2">No YAML files generated yet</h3>
              <p className="text-xs text-gray-500">Start a conversation to generate files</p>
            </div>
          </div>
        )}
      </div>
    </div>
  )
}<|MERGE_RESOLUTION|>--- conflicted
+++ resolved
@@ -352,11 +352,7 @@
   }
 
   return (
-<<<<<<< HEAD
-    <div className="w-1/3 h-full border-l border-gray-100 bg-gradient-to-br from-white via-blue-50 to-indigo-50 flex flex-col font-['Inter',-apple-system,BlinkMacSystemFont,'Segoe_UI',Roboto,sans-serif] shadow-2xl rounded-l-2xl">
-=======
     <div className="w-2/5 h-full border-l border-gray-100 bg-gradient-to-br from-white via-blue-50 to-indigo-50 flex flex-col font-['Inter',-apple-system,BlinkMacSystemFont,'Segoe_UI',Roboto,sans-serif] shadow-2xl rounded-l-2xl">
->>>>>>> a1998b08
       <div className="flex items-center justify-between p-6 border-b border-gray-100 bg-white/80 backdrop-blur-md rounded-tl-2xl">
         <h2 className="text-lg font-bold text-gray-900 tracking-wide">Generated Files</h2>
         <div className="flex items-center gap-2">
